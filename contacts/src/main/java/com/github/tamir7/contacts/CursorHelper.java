--- conflicted
+++ resolved
@@ -46,12 +46,10 @@
         return getString(c, ContactsContract.CommonDataKinds.StructuredName.FAMILY_NAME);
     }
 
-<<<<<<< HEAD
     String getWebsite() {
         return getString(c, ContactsContract.CommonDataKinds.Website.URL);
     }
 
-=======
     Address getAddress() {
         String address = getString(c, ContactsContract.CommonDataKinds.StructuredPostal.FORMATTED_ADDRESS);
         if (address == null) {
@@ -75,8 +73,6 @@
         return new Address(address, street, city, region, postcode, country, label);
     }
 
-
->>>>>>> e4b53249
     PhoneNumber getPhoneNumber() {
         String number = getString(c, ContactsContract.CommonDataKinds.Phone.NUMBER);
         if (number == null) {
