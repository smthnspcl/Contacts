/*
 * Copyright 2016 Tamir Shomer
 *
 * Licensed under the Apache License, Version 2.0 (the "License");
 * you may not use this file except in compliance with the License.
 * You may obtain a copy of the License at
 *
 *     http://www.apache.org/licenses/LICENSE-2.0
 *
 * Unless required by applicable law or agreed to in writing, software
 * distributed under the License is distributed on an "AS IS" BASIS,
 * WITHOUT WARRANTIES OR CONDITIONS OF ANY KIND, either express or implied.
 * See the License for the specific language governing permissions and
 * limitations under the License.
 */

package com.github.tamir7.contacts;

import android.content.Context;
import android.database.Cursor;
import android.provider.ContactsContract;

import java.util.ArrayList;
import java.util.Arrays;
import java.util.HashMap;
import java.util.HashSet;
import java.util.LinkedHashMap;
import java.util.List;
import java.util.Map;
import java.util.Set;

/**
 * The Query class defines a query that is used to fetch Contact objects.
 */
public final class Query {
    private final Context context;
    private final Map<String, Where> mimeWhere = new HashMap<>();
    private Where defaultWhere = null;
    private Set<Contact.Field> include = new HashSet<>();
    private List<Query> innerQueries;

    Query(Context context) {
        this.context = context;
        include.addAll(Arrays.asList(Contact.Field.values()));
    }

    /**
     * Add a constraint to the query for finding string values that contain the provided string.
     *
     * @param field     The field that the string to match is stored in.
     * @param value     The substring that the value must contain.
     * @return          this, so you can chain this call.
     */
    public Query whereContains(Contact.Field field, Object value) {
        addNewConstraint(field, Where.contains(field.getColumn(), value));
        return this;
    }

    /**
     * Add a constraint to the query for finding string values that start with the provided string.
     *
     * @param field     The field that the string to match is stored in.
     * @param value     The substring that the value must start with.
     * @return          this, so you can chain this call.
     */
    public Query whereStartsWith(Contact.Field field, Object value) {
        addNewConstraint(field, Where.startsWith(field.getColumn(), value));
        return this;
    }

    /**
     * Add a constraint to the query for finding values that equal the provided value.
     *
     * @param field     The field that the value to match is stored in.
     * @param value     The value that the field value must be equal to.
     * @return          this, so you can chain this call.
     */
    public Query whereEqualTo(Contact.Field field, Object value) {
        addNewConstraint(field, Where.equalTo(field.getColumn(), value));
        return this;
    }


    /**
     * Add a constraint to the query for finding values that NOT equal the provided value.
     *
     * @param field     The field that the value to match is stored in.
     * @param value     The value that the field value must be NOT equal to.
     * @return          this, so you can chain this call.
     */
    public Query whereNotEqualTo(Contact.Field field, Object value) {
        addNewConstraint(field, Where.notEqualTo(field.getColumn(), value));
        return this;
    }

    /**
     * Restrict the return contacts to only include contacts with a phone number.
     *
     * @return this, so you can chain this call.
     */
    public Query hasPhoneNumber() {
        defaultWhere = addWhere(defaultWhere, Where.notEqualTo(ContactsContract.Data.HAS_PHONE_NUMBER, 0));
        return this;
    }

    /**
     * Constructs a query that is the or of the given queries.
     * Previous calls to include are disregarded for the inner queries.
     * Calling those functions on the returned query will have the desired effect.
     * Calling where* functions on the return query is not permitted.
     *
     * @param queries The list of Queries to 'or' together.
     * @return A query that is the 'or' of the passed in queries.
     */
    public Query or(List<Query> queries) {
        innerQueries = queries;
        return this;
    }

    /**
     * Restrict the fields of returned Contacts to only include the provided fields.
     *
     * @param fields The array of keys to include in the result.
     * @return this, so you can chain this call.
     */
    public Query include(Contact.Field... fields) {
        include.clear();
        include.addAll(Arrays.asList(fields));
        return this;
    }

    /**
     * Retrieves a list of contacts that satisfy this query.
     *
     * @return A list of all contacts obeying the conditions set in this query.
     */
    public List<Contact> find() {
        List<Long> ids = new ArrayList<>();

        if (innerQueries != null) {
            for (Query query : innerQueries) {
                ids.addAll(query.findInner());
            }
        } else {
            if (mimeWhere.isEmpty()) {
                return find(null);
            }

            for (Map.Entry<String, Where> entry : mimeWhere.entrySet()) {
                ids = findIds(ids, entry.getKey(), entry.getValue());
            }
        }

        return find(ids);
    }

    private List<Long> findIds(List<Long> ids, String mimeType, Where innerWhere) {
        String[] projection = { ContactsContract.RawContacts.CONTACT_ID};
        Where where = Where.equalTo(ContactsContract.Data.MIMETYPE, mimeType);
        where = addWhere(where, innerWhere);
        if (!ids.isEmpty()) {
            where = addWhere(where, Where.in(ContactsContract.RawContacts.CONTACT_ID, new ArrayList<Object>(ids)));
        }

        Cursor c = context.getContentResolver().query(ContactsContract.Data.CONTENT_URI,
                projection,
                where.toString(),
                null,
                ContactsContract.RawContacts.CONTACT_ID);

        List<Long> returnIds = new ArrayList<>();

        if (c != null) {
            while (c.moveToNext()) {
                CursorHelper helper = new CursorHelper(c);
                returnIds.add(helper.getContactId());
            }

            c.close();
        }

        return returnIds;
    }

    private List<Long> findInner() {
        List<Long> ids = new ArrayList<>();

        if (mimeWhere.isEmpty()) {
            Cursor c = context.getContentResolver().query(ContactsContract.Data.CONTENT_URI,
                    new String[]{ContactsContract.RawContacts.CONTACT_ID},
                    defaultWhere.toString(),
                    null,
                    ContactsContract.RawContacts.CONTACT_ID);
            if (c != null) {
                while (c.moveToNext()) {
                    CursorHelper helper = new CursorHelper(c);
                    ids.add(helper.getContactId());
                }

                c.close();
            }
        } else {
            for (Map.Entry<String, Where> entry : mimeWhere.entrySet()) {
                ids = findIds(ids, entry.getKey(), entry.getValue());
            }
        }
        return ids;
    }

    private List<Contact> find(List<Long> ids) {
        Where where;
        if (ids == null) {
            where = defaultWhere;
        } else if (ids.isEmpty()) {
            return new ArrayList<>();
        } else {
            where = Where.in(ContactsContract.RawContacts.CONTACT_ID, new ArrayList<>(ids));
        }

        Cursor c = context.getContentResolver().query(ContactsContract.Data.CONTENT_URI,
                buildProjection(),
                addWhere(where, buildWhereFromInclude()).toString(),
                null,
                ContactsContract.Data.DISPLAY_NAME);

        Map<Long, Contact> contactsMap = new LinkedHashMap<>();

        if (c != null) {
            while (c.moveToNext()) {
                CursorHelper helper = new CursorHelper(c);
                Long contactId = helper.getContactId();
                Contact contact = contactsMap.get(contactId);
                if (contact == null) {
                    contact = new Contact();
                    contactsMap.put(contactId, contact);
                }

                contact.setId(contactId);
                updateContact(contact, helper);
            }

            c.close();
        }

        return new ArrayList<>(contactsMap.values());
    }

    private Where buildWhereFromInclude() {
        Set<String> mimes = new HashSet<>();
        for (Contact.Field field : include) {
            if (field.getMimeType() != null) {
                mimes.add(field.getMimeType());
            }
        }
        return Where.in(ContactsContract.Data.MIMETYPE, new ArrayList<Object>(mimes));
    }

    private void addNewConstraint(Contact.Field field, Where where)  {
        if (field.getMimeType() == null) {
            defaultWhere = addWhere(defaultWhere, where);
        } else {
            Where existingWhere = mimeWhere.get(field.getMimeType());
            mimeWhere.put(field.getMimeType(), addWhere(existingWhere, where));
        }
    }

    private void updateContact(Contact contact, CursorHelper helper) {
        String displayName = helper.getDisplayName();
        if (displayName != null) {
            contact.addDisplayName(displayName);
        }

        String photoUri = helper.getPhotoUri();
        if (photoUri != null) {
            contact.addPhotoUri(photoUri);
        }

        String mimeType = helper.getMimeType();
        if (mimeType.equals(ContactsContract.CommonDataKinds.Phone.CONTENT_ITEM_TYPE)) {
            PhoneNumber phoneNumber = helper.getPhoneNumber();
            if (phoneNumber != null) {
                contact.addPhoneNumber(phoneNumber);
            }
        } else if (mimeType.equals(ContactsContract.CommonDataKinds.Email.CONTENT_ITEM_TYPE)) {
            Email email = helper.getEmail();
            if (email != null) {
                contact.addEmail(email);
            }
        } else if (mimeType.equals(ContactsContract.CommonDataKinds.Event.CONTENT_ITEM_TYPE)) {
            Event event = helper.getEvent();
            if (event != null) {
                contact.addEvent(event);
            }
        } else if (mimeType.equals(ContactsContract.CommonDataKinds.StructuredName.CONTENT_ITEM_TYPE)) {
            String givenName = helper.getGivenName();
            if (givenName != null) {
                contact.addGivenName(givenName);
            }

            String familyName = helper.getFamilyName();
            if (familyName != null) {
                contact.addFamilyName(familyName);
            }
<<<<<<< HEAD
        } else if (mimeType.equals(ContactsContract.CommonDataKinds.Organization.CONTENT_ITEM_TYPE)) {
            String companyName = helper.getCompanyName();

            if (companyName != null) {
                contact.addCompanyName(companyName);
            }

            String companyTitle = helper.getCompanyTitle();

            if (companyTitle != null) {
                contact.addCompanyTitle(companyTitle);
=======
        } else if (mimeType.equals(ContactsContract.CommonDataKinds.Website.CONTENT_ITEM_TYPE)) {
            String website = helper.getWebsite();
            if (website != null) {
                contact.addWebsite(website);
            }
        } else if (mimeType.equals(ContactsContract.CommonDataKinds.StructuredPostal.CONTENT_ITEM_TYPE)) {
            Address address = helper.getAddress();
            if (address != null) {
                contact.addAddress(address);
>>>>>>> 14fe800d
            }
        }
    }

    private String[] buildProjection() {
        Set<String> projection = new HashSet<>();

        for (Contact.AbstractField field : Contact.InternalField.values()) {
            projection.add(field.getColumn());
        }

        for (Contact.AbstractField field : include) {
            projection.add(field.getColumn());
        }

        return projection.toArray(new String[projection.size()]);
    }

    private Where addWhere(Where where, Where otherWhere) {
        return where == null ? otherWhere : where.and(otherWhere);
    }
}<|MERGE_RESOLUTION|>--- conflicted
+++ resolved
@@ -301,7 +301,6 @@
             if (familyName != null) {
                 contact.addFamilyName(familyName);
             }
-<<<<<<< HEAD
         } else if (mimeType.equals(ContactsContract.CommonDataKinds.Organization.CONTENT_ITEM_TYPE)) {
             String companyName = helper.getCompanyName();
 
@@ -313,7 +312,7 @@
 
             if (companyTitle != null) {
                 contact.addCompanyTitle(companyTitle);
-=======
+            }
         } else if (mimeType.equals(ContactsContract.CommonDataKinds.Website.CONTENT_ITEM_TYPE)) {
             String website = helper.getWebsite();
             if (website != null) {
@@ -323,7 +322,6 @@
             Address address = helper.getAddress();
             if (address != null) {
                 contact.addAddress(address);
->>>>>>> 14fe800d
             }
         }
     }
