/*
 * Copyright 2016 Tamir Shomer
 *
 * Licensed under the Apache License, Version 2.0 (the "License");
 * you may not use this file except in compliance with the License.
 * You may obtain a copy of the License at
 *
 *     http://www.apache.org/licenses/LICENSE-2.0
 *
 * Unless required by applicable law or agreed to in writing, software
 * distributed under the License is distributed on an "AS IS" BASIS,
 * WITHOUT WARRANTIES OR CONDITIONS OF ANY KIND, either express or implied.
 * See the License for the specific language governing permissions and
 * limitations under the License.
 */

package com.github.tamir7.contacts;

import android.content.Context;
import android.database.Cursor;
import android.provider.ContactsContract;

import java.util.ArrayList;
import java.util.Arrays;
import java.util.HashMap;
import java.util.HashSet;
import java.util.LinkedHashMap;
import java.util.List;
import java.util.Map;
import java.util.Set;

/**
 * The Query class defines a query that is used to fetch Contact objects.
 */
public final class Query {
    private final Context context;
    private final Map<String, Where> mimeWhere = new HashMap<>();
    private Where defaultWhere = null;
    private Set<Contact.Field> include = new HashSet<>();
    private List<Query> innerQueries;

    Query(Context context) {
        this.context = context;
        include.addAll(Arrays.asList(Contact.Field.values()));
    }

    /**
     * Add a constraint to the query for finding string values that contain the provided string.
     *
     * @param field     The field that the string to match is stored in.
     * @param value     The substring that the value must contain.
     * @return          this, so you can chain this call.
     */
    public Query whereContains(Contact.Field field, Object value) {
        addNewConstraint(field, Where.contains(field.getColumn(), value));
        return this;
    }

    /**
     * Add a constraint to the query for finding string values that start with the provided string.
     *
     * @param field     The field that the string to match is stored in.
     * @param value     The substring that the value must start with.
     * @return          this, so you can chain this call.
     */
    public Query whereStartsWith(Contact.Field field, Object value) {
        addNewConstraint(field, Where.startsWith(field.getColumn(), value));
        return this;
    }

    /**
     * Add a constraint to the query for finding values that equal the provided value.
     *
     * @param field     The field that the value to match is stored in.
     * @param value     The value that the field value must be equal to.
     * @return          this, so you can chain this call.
     */
    public Query whereEqualTo(Contact.Field field, Object value) {
        addNewConstraint(field, Where.equalTo(field.getColumn(), value));
        return this;
    }


    /**
     * Add a constraint to the query for finding values that NOT equal the provided value.
     *
     * @param field     The field that the value to match is stored in.
     * @param value     The value that the field value must be NOT equal to.
     * @return          this, so you can chain this call.
     */
    public Query whereNotEqualTo(Contact.Field field, Object value) {
        addNewConstraint(field, Where.notEqualTo(field.getColumn(), value));
        return this;
    }

    /**
     * Restrict the return contacts to only include contacts with a phone number.
     *
     * @return this, so you can chain this call.
     */
    public Query hasPhoneNumber() {
        defaultWhere = addWhere(defaultWhere, Where.notEqualTo(ContactsContract.Data.HAS_PHONE_NUMBER, 0));
        return this;
    }

    /**
     * Constructs a query that is the or of the given queries.
     * Previous calls to include are disregarded for the inner queries.
     * Calling those functions on the returned query will have the desired effect.
     * Calling where* functions on the return query is not permitted.
     *
     * @param queries The list of Queries to 'or' together.
     * @return A query that is the 'or' of the passed in queries.
     */
    public Query or(List<Query> queries) {
        innerQueries = queries;
        return this;
    }

    /**
     * Restrict the fields of returned Contacts to only include the provided fields.
     *
     * @param fields The array of keys to include in the result.
     * @return this, so you can chain this call.
     */
    public Query include(Contact.Field... fields) {
        include.clear();
        include.addAll(Arrays.asList(fields));
        return this;
    }

    /**
     * Retrieves a list of contacts that satisfy this query.
     *
     * @return A list of all contacts obeying the conditions set in this query.
     */
    public List<Contact> find() {
        List<Long> ids = new ArrayList<>();

        if (innerQueries != null) {
            for (Query query : innerQueries) {
                ids.addAll(query.findInner());
            }
        } else {
            if (mimeWhere.isEmpty()) {
                return find(null);
            }

            for (Map.Entry<String, Where> entry : mimeWhere.entrySet()) {
                ids = findIds(ids, entry.getKey(), entry.getValue());
            }
        }

        return find(ids);
    }

    private List<Long> findIds(List<Long> ids, String mimeType, Where innerWhere) {
        String[] projection = { ContactsContract.RawContacts.CONTACT_ID};
        Where where = Where.equalTo(ContactsContract.Data.MIMETYPE, mimeType);
        where = addWhere(where, innerWhere);
        if (!ids.isEmpty()) {
            where = addWhere(where, Where.in(ContactsContract.RawContacts.CONTACT_ID, new ArrayList<Object>(ids)));
        }

        Cursor c = context.getContentResolver().query(ContactsContract.Data.CONTENT_URI,
                projection,
                where.toString(),
                null,
                ContactsContract.RawContacts.CONTACT_ID);

        List<Long> returnIds = new ArrayList<>();

        if (c != null) {
            while (c.moveToNext()) {
                CursorHelper helper = new CursorHelper(c);
                returnIds.add(helper.getContactId());
            }

            c.close();
        }

        return returnIds;
    }

    private List<Long> findInner() {
        List<Long> ids = new ArrayList<>();

        if (mimeWhere.isEmpty()) {
            Cursor c = context.getContentResolver().query(ContactsContract.Data.CONTENT_URI,
                    new String[]{ContactsContract.RawContacts.CONTACT_ID},
                    defaultWhere.toString(),
                    null,
                    ContactsContract.RawContacts.CONTACT_ID);
            if (c != null) {
                while (c.moveToNext()) {
                    CursorHelper helper = new CursorHelper(c);
                    ids.add(helper.getContactId());
                }

                c.close();
            }
        } else {
            for (Map.Entry<String, Where> entry : mimeWhere.entrySet()) {
                ids = findIds(ids, entry.getKey(), entry.getValue());
            }
        }
        return ids;
    }

    private List<Contact> find(List<Long> ids) {
        Where where;
        if (ids == null) {
            where = defaultWhere;
        } else if (ids.isEmpty()) {
            return new ArrayList<>();
        } else {
            where = Where.in(ContactsContract.RawContacts.CONTACT_ID, new ArrayList<>(ids));
        }

        Cursor c = context.getContentResolver().query(ContactsContract.Data.CONTENT_URI,
                buildProjection(),
                addWhere(where, buildWhereFromInclude()).toString(),
                null,
                ContactsContract.Data.DISPLAY_NAME);

        Map<Long, Contact> contactsMap = new LinkedHashMap<>();

        if (c != null) {
            while (c.moveToNext()) {
                CursorHelper helper = new CursorHelper(c);
                Long contactId = helper.getContactId();
                Contact contact = contactsMap.get(contactId);
                if (contact == null) {
                    contact = new Contact();
                    contactsMap.put(contactId, contact);
                }

                contact.setId(contactId);
                updateContact(contact, helper);
            }

            c.close();
        }

        return new ArrayList<>(contactsMap.values());
    }

    private Where buildWhereFromInclude() {
        Set<String> mimes = new HashSet<>();
        for (Contact.Field field : include) {
            if (field.getMimeType() != null) {
                mimes.add(field.getMimeType());
            }
        }
        return Where.in(ContactsContract.Data.MIMETYPE, new ArrayList<Object>(mimes));
    }

    private void addNewConstraint(Contact.Field field, Where where)  {
        if (field.getMimeType() == null) {
            defaultWhere = addWhere(defaultWhere, where);
        } else {
            Where existingWhere = mimeWhere.get(field.getMimeType());
            mimeWhere.put(field.getMimeType(), addWhere(existingWhere, where));
        }
    }

    private void updateContact(Contact contact, CursorHelper helper) {
        String displayName = helper.getDisplayName();
        if (displayName != null) {
            contact.addDisplayName(displayName);
        }

        String photoUri = helper.getPhotoUri();
        if (photoUri != null) {
            contact.addPhotoUri(photoUri);
        }

        String mimeType = helper.getMimeType();
        if (mimeType.equals(ContactsContract.CommonDataKinds.Phone.CONTENT_ITEM_TYPE)) {
            PhoneNumber phoneNumber = helper.getPhoneNumber();
            if (phoneNumber != null) {
                contact.addPhoneNumber(phoneNumber);
            }
        } else if (mimeType.equals(ContactsContract.CommonDataKinds.Email.CONTENT_ITEM_TYPE)) {
            Email email = helper.getEmail();
            if (email != null) {
                contact.addEmail(email);
            }
        } else if (mimeType.equals(ContactsContract.CommonDataKinds.Event.CONTENT_ITEM_TYPE)) {
            Event event = helper.getEvent();
            if (event != null) {
                contact.addEvent(event);
            }
        } else if (mimeType.equals(ContactsContract.CommonDataKinds.StructuredName.CONTENT_ITEM_TYPE)) {
            String givenName = helper.getGivenName();
            if (givenName != null) {
                contact.addGivenName(givenName);
            }

            String familyName = helper.getFamilyName();
            if (familyName != null) {
                contact.addFamilyName(familyName);
            }
<<<<<<< HEAD
        } else if (mimeType.equals(ContactsContract.CommonDataKinds.Website.CONTENT_ITEM_TYPE)) {
            String website = helper.getWebsite();
            if (website != null) {
                contact.addWebsite(website);
=======
        } else if (mimeType.equals(ContactsContract.CommonDataKinds.StructuredPostal.CONTENT_ITEM_TYPE)) {
            Address address = helper.getAddress();
            if (address != null) {
                contact.addAddress(address);
>>>>>>> e4b53249
            }
        }
    }

    private String[] buildProjection() {
        Set<String> projection = new HashSet<>();

        for (Contact.AbstractField field : Contact.InternalField.values()) {
            projection.add(field.getColumn());
        }

        for (Contact.AbstractField field : include) {
            projection.add(field.getColumn());
        }

        return projection.toArray(new String[projection.size()]);
    }

    private Where addWhere(Where where, Where otherWhere) {
        return where == null ? otherWhere : where.and(otherWhere);
    }
}<|MERGE_RESOLUTION|>--- conflicted
+++ resolved
@@ -301,17 +301,15 @@
             if (familyName != null) {
                 contact.addFamilyName(familyName);
             }
-<<<<<<< HEAD
         } else if (mimeType.equals(ContactsContract.CommonDataKinds.Website.CONTENT_ITEM_TYPE)) {
             String website = helper.getWebsite();
             if (website != null) {
                 contact.addWebsite(website);
-=======
+            }
         } else if (mimeType.equals(ContactsContract.CommonDataKinds.StructuredPostal.CONTENT_ITEM_TYPE)) {
             Address address = helper.getAddress();
             if (address != null) {
                 contact.addAddress(address);
->>>>>>> e4b53249
             }
         }
     }
